--- conflicted
+++ resolved
@@ -1,10 +1,6 @@
 pub mod syntax {
     pub use crate::{
-<<<<<<< HEAD
-        statics::next::syntax as ss,
-=======
         library::next::syntax as ls,
->>>>>>> 0b94d95e
         syntax::{env::Env, *},
     };
     use enum_dispatch::enum_dispatch;
