--- conflicted
+++ resolved
@@ -108,16 +108,11 @@
         self.env = env.push();
     }
 
-<<<<<<< HEAD
-    pub fn insert(&mut self, var: VVar<Ann>, val: Rc<ZValue<Ann>>) {
-        self.env.insert(var, self.resolve_value(val).unwrap().clone());
-=======
-    fn insert(
+    pub fn insert(
         &mut self, var: VVar<Ann>, val: Rc<ZValue<Ann>>,
     ) -> Result<(), EvalError<Ann>> {
         self.env.insert(var, self.resolve_value(val)?.clone());
         Ok(())
->>>>>>> 901cb8a0
     }
 
     fn step(
